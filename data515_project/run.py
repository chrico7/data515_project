--- conflicted
+++ resolved
@@ -2,16 +2,8 @@
 Contains a single function:
 lets_begin()
 """
-<<<<<<< HEAD
 
 from data515_project.kc_real_estate import *
-
-=======
-from data515_project.kc_real_estate import get_redfin_data
-from data515_project.kc_real_estate import get_county_data
-from data515_project.kc_real_estate import join_county_redfin
-from data515_project.kc_real_estate import organize_county_data
->>>>>>> d49c512c
 
 # Get raw assessor's data
 print("Thank you for using the King County Real Estate Tool! \n" +
